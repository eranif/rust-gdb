--- conflicted
+++ resolved
@@ -109,12 +109,8 @@
     }
 
     pub fn start() -> Result<Self> {
-<<<<<<< HEAD
         let name = ::std::env::var("GDB_BINARY").unwrap_or("gdb".to_string());
-        let mut child = try!(process::Command::new(name)
-=======
-        let mut child = process::Command::new("gdb")
->>>>>>> 87c7496a
+        let mut child = process::Command::new(name)
             .args(&["--interpreter=mi"])
             .stdout(process::Stdio::piped())
             .stdin(process::Stdio::piped())
